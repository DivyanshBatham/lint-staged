--- conflicted
+++ resolved
@@ -114,7 +114,6 @@
         await taskFn()
       } catch (err) {
         expect(err.privateMsg).toMatchSnapshot()
-<<<<<<< HEAD
       }
     })
 
@@ -140,8 +139,6 @@
         await taskFn()
       } catch (err) {
         expect(err.privateMsg).toMatchSnapshot()
-=======
->>>>>>> 63d464f1
       }
     })
 
