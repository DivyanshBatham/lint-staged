{
  "name": "lint-staged",
  "version": "0.2.2",
  "description": "Lint JS and CSS files staged by git",
  "main": "index.js",
  "bin": {
<<<<<<< HEAD
    "lint-staged": "./index.js"
  },
  "scripts": {
    "postinstall": "echo \"lint-staged installed! Do not forget to install linters!\" && exit 0",
    "lint": "eslint .",
    "lint:fix": "npm run lint -- --fix",
    "pre-commit": "node index.js",
    "eslint": "eslint"
=======
    "eslint-staged": "./scripts/eslint-staged.sh",
    "jscs-staged": "./scripts/jscs-staged.sh",
    "flow-staged": "./scripts/flow-staged.sh",
    "stylelint-staged": "./scripts/stylelint-staged.sh",
    "stylint-staged": "./scripts/stylint-staged.sh",
    "sass-lint-staged": "./scripts/sass-lint-staged.sh"
  },
  "scripts": {
    "postinstall": "echo \"lint-staged installed! Do not forget to install linters!\" && exit 0",
    "release": "npmpub"
>>>>>>> 2503338b
  },
  "lint-staged": {
    "eslint": "*.@(js|jsx)"
  },
  "pre-commit": [
    "pre-commit"
  ],
  "repository": {
    "type": "git",
    "url": "git+https://github.com/okonet/lint-staged.git"
  },
  "keywords": [
    "lint",
    "git",
    "staged",
    "javascript",
    "css",
    "scss",
    "sass",
    "eslint",
    "stylelint",
    "code",
    "quality"
  ],
  "author": "Andrey Okonetchnikov <andrey@okonet.ru>",
  "license": "MIT",
  "bugs": {
    "url": "https://github.com/okonet/lint-staged/issues"
  },
  "homepage": "https://github.com/okonet/lint-staged#readme",
  "dependencies": {
<<<<<<< HEAD
    "gulp-eslint": "^2.0.0",
    "gulp-filter": "^4.0.0",
    "gulp-spawn": "^0.3.0",
    "map-stream": "0.0.6",
    "minimatch": "^3.0.0",
    "npm-run": "^3.0.0",
    "object-assign": "^4.1.0",
    "ora": "^0.2.3",
    "staged-git-files": "0.0.4",
    "strip-eof": "^1.0.0",
    "which": "^1.2.9"
  },
  "devDependencies": {
    "eslint": "^2.9.0",
    "eslint-config-es5": "^0.5.0",
    "pre-commit": "^1.1.3"
=======
    "staged-files": "^0.1.2"
  },
  "devDependencies": {
    "npmpub": "^3.1.0"
>>>>>>> 2503338b
  }
}<|MERGE_RESOLUTION|>--- conflicted
+++ resolved
@@ -4,7 +4,6 @@
   "description": "Lint JS and CSS files staged by git",
   "main": "index.js",
   "bin": {
-<<<<<<< HEAD
     "lint-staged": "./index.js"
   },
   "scripts": {
@@ -12,19 +11,8 @@
     "lint": "eslint .",
     "lint:fix": "npm run lint -- --fix",
     "pre-commit": "node index.js",
-    "eslint": "eslint"
-=======
-    "eslint-staged": "./scripts/eslint-staged.sh",
-    "jscs-staged": "./scripts/jscs-staged.sh",
-    "flow-staged": "./scripts/flow-staged.sh",
-    "stylelint-staged": "./scripts/stylelint-staged.sh",
-    "stylint-staged": "./scripts/stylint-staged.sh",
-    "sass-lint-staged": "./scripts/sass-lint-staged.sh"
-  },
-  "scripts": {
-    "postinstall": "echo \"lint-staged installed! Do not forget to install linters!\" && exit 0",
+    "eslint": "eslint",
     "release": "npmpub"
->>>>>>> 2503338b
   },
   "lint-staged": {
     "eslint": "*.@(js|jsx)"
@@ -56,7 +44,6 @@
   },
   "homepage": "https://github.com/okonet/lint-staged#readme",
   "dependencies": {
-<<<<<<< HEAD
     "gulp-eslint": "^2.0.0",
     "gulp-filter": "^4.0.0",
     "gulp-spawn": "^0.3.0",
@@ -72,12 +59,7 @@
   "devDependencies": {
     "eslint": "^2.9.0",
     "eslint-config-es5": "^0.5.0",
+    "npmpub": "^3.1.0",
     "pre-commit": "^1.1.3"
-=======
-    "staged-files": "^0.1.2"
-  },
-  "devDependencies": {
-    "npmpub": "^3.1.0"
->>>>>>> 2503338b
   }
 }