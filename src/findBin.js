--- conflicted
+++ resolved
@@ -9,11 +9,7 @@
     * If package.json has script with cmd defined
     * we want it to be executed first
     */
-<<<<<<< HEAD
-    if (config.scripts[cmd] !== undefined) {
-=======
-    if (config.scripts && config.scripts[binName] !== undefined) {
->>>>>>> e3337483
+    if (config.scripts && config.scripts[cmd] !== undefined) {
         // Support for scripts from package.json
         return {
             bin: 'npm',
