/* global process */
/* eslint no-console: 0 */

'use strict'

process.env.FORCE_COLOR = true // Force colors for packages that depend on https://www.npmjs.com/package/supports-color

const sgf = require('staged-git-files')
const appRoot = require('app-root-path')
const Listr = require('listr')
const path = require('path')
<<<<<<< HEAD
const config = require(appRoot.resolve('package.json')) // eslint-disable-line
const runScript = require('./runScript')
const resolvePaths = require('./resolvePaths')
const generateTasks = require('./generateTasks')
=======

const config = require(appRoot.resolve('package.json')) // eslint-disable-line
const runScript = require('./runScript')

const defaultLinters = {}
const customLinters =
    config['lint-staged'].linters !== undefined ?
        config['lint-staged'].linters : config['lint-staged']
const linters = assign(defaultLinters, customLinters)
>>>>>>> 5c71f26c

// If git root is defined -> Set git root as sgf's cwd
if (config['lint-staged']['git-root'] !== undefined) {
    sgf.cwd = path.resolve(config['lint-staged']['git-root'])
}
<<<<<<< HEAD

sgf('ACM', (err, files) => {
    if (err) {
        console.error(err)
    }

    const tasks = generateTasks(config['lint-staged'], resolvePaths(files))
        .map(task => ({
            title: `Running tasks for ${task.pattern}`,
            task: () => (new Listr(runScript(task.commands, task.fileList, config)))
        }))
=======
sgf('ACM', (err, results) => {
    if (err) {
        console.error(err)
    }
    const filePaths = results.map(file => file.filename)
    const tasks = Object.keys(linters)
        .map((key) => {
            const linter = linters[key]
            const fileList = filePaths.filter(minimatch.filter(key, { matchBase: true }))
            if (fileList.length) {
                // If current working dir is not the git root -> resolve file paths accordingly
                if (sgf.cwd !== process.cwd()) {
                    const relpath = path.relative(process.cwd(), sgf.cwd)
                    for (const i in fileList) {
                        fileList[i] = path.resolve(relpath, fileList[i])
                    }
                }
                return {
                    title: `Running tasks for ${ key }`,
                    task: () => (new Listr(runScript(linter, fileList, config)))
                }
            }
            return undefined
        })
        .filter(task => typeof task !== 'undefined') // Filter undefined values
>>>>>>> 5c71f26c

    if (tasks.length) {
        new Listr(tasks).run().catch((error) => {
            console.error(error)
            process.exit(1)
        })
    }
})
<|MERGE_RESOLUTION|>--- conflicted
+++ resolved
@@ -9,28 +9,16 @@
 const appRoot = require('app-root-path')
 const Listr = require('listr')
 const path = require('path')
-<<<<<<< HEAD
+
 const config = require(appRoot.resolve('package.json')) // eslint-disable-line
 const runScript = require('./runScript')
 const resolvePaths = require('./resolvePaths')
 const generateTasks = require('./generateTasks')
-=======
-
-const config = require(appRoot.resolve('package.json')) // eslint-disable-line
-const runScript = require('./runScript')
-
-const defaultLinters = {}
-const customLinters =
-    config['lint-staged'].linters !== undefined ?
-        config['lint-staged'].linters : config['lint-staged']
-const linters = assign(defaultLinters, customLinters)
->>>>>>> 5c71f26c
 
 // If git root is defined -> Set git root as sgf's cwd
 if (config['lint-staged']['git-root'] !== undefined) {
     sgf.cwd = path.resolve(config['lint-staged']['git-root'])
 }
-<<<<<<< HEAD
 
 sgf('ACM', (err, files) => {
     if (err) {
@@ -39,36 +27,10 @@
 
     const tasks = generateTasks(config['lint-staged'], resolvePaths(files))
         .map(task => ({
-            title: `Running tasks for ${task.pattern}`,
+            title: `Running tasks for ${ task.pattern }`,
             task: () => (new Listr(runScript(task.commands, task.fileList, config)))
         }))
-=======
-sgf('ACM', (err, results) => {
-    if (err) {
-        console.error(err)
-    }
-    const filePaths = results.map(file => file.filename)
-    const tasks = Object.keys(linters)
-        .map((key) => {
-            const linter = linters[key]
-            const fileList = filePaths.filter(minimatch.filter(key, { matchBase: true }))
-            if (fileList.length) {
-                // If current working dir is not the git root -> resolve file paths accordingly
-                if (sgf.cwd !== process.cwd()) {
-                    const relpath = path.relative(process.cwd(), sgf.cwd)
-                    for (const i in fileList) {
-                        fileList[i] = path.resolve(relpath, fileList[i])
-                    }
-                }
-                return {
-                    title: `Running tasks for ${ key }`,
-                    task: () => (new Listr(runScript(linter, fileList, config)))
-                }
-            }
-            return undefined
-        })
-        .filter(task => typeof task !== 'undefined') // Filter undefined values
->>>>>>> 5c71f26c
+
 
     if (tasks.length) {
         new Listr(tasks).run().catch((error) => {
