/* eslint import/no-dynamic-require: 0 */

'use strict'

const appRoot = require('app-root-path')
const dedent = require('dedent')
const cosmiconfig = require('cosmiconfig')
const stringifyObject = require('stringify-object')
const getConfig = require('./getConfig').getConfig
const validateConfig = require('./getConfig').validateConfig
const printErrors = require('./printErrors')
const runAll = require('./runAll')

<<<<<<< HEAD
const packageJson = require(appRoot.resolve('package.json')) // eslint-disable-line
const runScript = require('./runScript')
const generateTasks = require('./generateTasks')
const git = require('./gitWorkflow')
=======
// Find the right package.json at the root of the project
const packageJson = require(appRoot.resolve('package.json'))
>>>>>>> c22fbc2f

// Force colors for packages that depend on https://www.npmjs.com/package/supports-color
// but do this only in TTY mode
if (process.stdout.isTTY) {
  process.env.FORCE_COLOR = true
}

const errConfigNotFound = new Error('Config could not be found')

/**
 * Root lint-staged function that is called from .bin
 */
module.exports = function lintStaged(injectedLogger, configPath) {
  const logger = injectedLogger || console

  const explorer = cosmiconfig('lint-staged', {
    configPath,
    rc: '.lintstagedrc',
    rcExtensions: true
  })

  return explorer
    .load(process.cwd())
    .then(result => {
      if (result == null) throw errConfigNotFound

      // result.config is the parsed configuration object
      // result.filepath is the path to the config file that was found
      const config = validateConfig(getConfig(result.config))

      if (config.verbose) {
        logger.log('Running lint-staged with the following config:')
        logger.log(stringifyObject(config, { indent: '  ' }))
      }

      const scripts = packageJson.scripts || {}

<<<<<<< HEAD
            if (tasks.length) {
                new Listr(tasks, {
                    concurrent,
                    renderer,
                    exitOnError: !concurrent // Wait for all errors when running concurrently
                })
                    .run()
                    .then(() => {
                        console.log('All done')
                        git.gitStashPop()
                    })
                    .catch((error) => {
                        git.gitStashPop().then(() => {
                            if (Array.isArray(error.errors)) {
                                error.errors.forEach((lintError) => {
                                    console.error(lintError.message)
                                })
                            } else {
                                console.log(error.message)
                            }
                            process.exit(1)
                        })
                    })
            }
=======
      runAll(scripts, config)
        .then(() => {
          // No errors, exiting with 0
          process.exitCode = 0
        })
        .catch(error => {
          // Errors detected, printing and exiting with non-zero
          printErrors(error)
          process.exitCode = 1
>>>>>>> c22fbc2f
        })
    })
    .catch(err => {
      if (err === errConfigNotFound) {
        logger.error(`${err.message}.`)
      } else {
        // It was probably a parsing error
        logger.error(dedent`
          Could not parse lint-staged config.

          ${err}
        `)
      }
      logger.error() // empty line
      // Print helpful message for all errors
      logger.error(dedent`
        Please make sure you have created it correctly.
        See https://github.com/okonet/lint-staged#configuration.
      `)
      process.exitCode = 1
    })
}<|MERGE_RESOLUTION|>--- conflicted
+++ resolved
@@ -11,15 +11,8 @@
 const printErrors = require('./printErrors')
 const runAll = require('./runAll')
 
-<<<<<<< HEAD
-const packageJson = require(appRoot.resolve('package.json')) // eslint-disable-line
-const runScript = require('./runScript')
-const generateTasks = require('./generateTasks')
-const git = require('./gitWorkflow')
-=======
 // Find the right package.json at the root of the project
 const packageJson = require(appRoot.resolve('package.json'))
->>>>>>> c22fbc2f
 
 // Force colors for packages that depend on https://www.npmjs.com/package/supports-color
 // but do this only in TTY mode
@@ -57,32 +50,6 @@
 
       const scripts = packageJson.scripts || {}
 
-<<<<<<< HEAD
-            if (tasks.length) {
-                new Listr(tasks, {
-                    concurrent,
-                    renderer,
-                    exitOnError: !concurrent // Wait for all errors when running concurrently
-                })
-                    .run()
-                    .then(() => {
-                        console.log('All done')
-                        git.gitStashPop()
-                    })
-                    .catch((error) => {
-                        git.gitStashPop().then(() => {
-                            if (Array.isArray(error.errors)) {
-                                error.errors.forEach((lintError) => {
-                                    console.error(lintError.message)
-                                })
-                            } else {
-                                console.log(error.message)
-                            }
-                            process.exit(1)
-                        })
-                    })
-            }
-=======
       runAll(scripts, config)
         .then(() => {
           // No errors, exiting with 0
@@ -92,7 +59,6 @@
           // Errors detected, printing and exiting with non-zero
           printErrors(error)
           process.exitCode = 1
->>>>>>> c22fbc2f
         })
     })
     .catch(err => {
